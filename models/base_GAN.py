from copy import deepcopy

import os
import torch
import torch.nn as nn
import torch.optim as optim
import torch.nn.functional as f

from .utils.config import BaseConfig, updateConfig
from .loss_criterions import base_loss_criterions
from .loss_criterions.ac_criterion import ACGanCriterion
from .utils.utils import loadPartOfStateDict, finiteCheck, \
    loadStateDictCompatible


def compute_gdpp(phi_fake, phi_real):
    def compute_diversity(phi):
        phi = f.normalize(phi, p=2, dim=1)
        S_B = torch.mm(phi, phi.t())
        eig_vals, eig_vecs = torch.eig(S_B, eigenvectors=True)
        return eig_vals[:, 0], eig_vecs

    def normalize_min_max(eig_vals):
        min_v, max_v = torch.min(eig_vals), torch.max(eig_vals)
        return (eig_vals - min_v) / (max_v - min_v)

    fake_eig_vals, fake_eig_vecs = compute_diversity(phi_fake)
    real_eig_vals, real_eig_vecs = compute_diversity(phi_real)
    # Scaling factor to make the two losses operating in comparable ranges.
    magnitude_loss = 0.0001 * f.mse_loss(target=real_eig_vals, input=fake_eig_vals)
    structure_loss = -torch.sum(torch.mul(fake_eig_vecs, real_eig_vecs), 0)
    normalized_real_eig_vals = normalize_min_max(real_eig_vals)
    weighted_structure_loss = torch.sum(torch.mul(normalized_real_eig_vals, structure_loss))
    return magnitude_loss + weighted_structure_loss

def getNArgs(x):

    sizeX = x.size()
    out = 1
    for s in sizeX:
        out *= s

    return out


class BaseGAN():
    r"""Abstract class: the basic framework for GAN training.
    """

    def __init__(self,
                 dimLatentVector,
<<<<<<< HEAD
                 dimOutput = 3,
                 useGPU = True,
                 kInnerD = 1,
                 kInnerG = 1,
                 lambdaGP = 0.,
                 epsilonD = 0.,
                 baseLearningRate = 0.001,
                 lossMode = 'WGANGP',
                 attribKeysOrder = None,
                 weightConditionD= 0.0,
                 weightConditionG = 0.0,
                 GDPP = False,
=======
                 dimOutput=3,
                 useGPU=True,
                 kInnerD=1,
                 kInnerG=1,
                 lambdaGP=0.,
                 epsilonD=0.,
                 baseLearningRate=0.001,
                 lossMode='WGANGP',
                 attribKeysOrder=None,
                 weightConditionD=0.0,
                 weightConditionG=0.0,
>>>>>>> 63752a65
                 **kwargs):
        r"""
        Args:
            dimLatentVector (int): dimension of the latent vector in the model
            useGPU (bool): set to true if the computation should be distribued
                           in the availanle GPUs
            kInnerD (int): number of iterations for the discriminator network
                           during the training stage
            kInnerG (int): number of iterations for the generator network
                           during the training stage
            lambdaGP (float): if > 0, weight of the gradient penalty (WGANGP)
            epsilonD (float): if > 0, penalty on |D(X)|**2
            baseLearningRate (float): target learning rate.
            lossMode (string): loss used by the model. Must be one of the
                               following options
                              * 'MSE' : mean square loss. It's not advised to
                                have lambdaGP != 0 in this case
                              * 'WGANGP': cross entroipy loss.
<<<<<<< HEAD
            attribKeysOrder (dict): if not None, activate AC-GAN. In this case, both the generator and
                                   the discrimator are trained on abelled data.
            GDPP (bool): set to true if Generative Determinantal Point Process loss is activated                       
=======
            attribKeysOrder (dict): if not None, activate AC-GAN. In this case,
                                    both the generator and the discrimator are
                                    trained on abelled data.
>>>>>>> 63752a65
        """

        if lossMode not in ['MSE', 'WGANGP', 'DCGAN']:
            raise ValueError(
                "lossMode should be one of the following : ['MSE', 'WGANGP', \
                'DCGAN']")

        if 'config' not in vars(self):
            self.config = BaseConfig()

        if 'trainTmp' not in vars(self):
            self.trainTmp = BaseConfig()

        self.useGPU = useGPU and torch.cuda.is_available()
        if self.useGPU:
            self.device = torch.device("cuda:0")
            self.n_devices = torch.cuda.device_count()
        else:
            self.device = torch.device("cpu")
            self.n_devices = 1

        # Latent vector dimension
        self.config.noiseVectorDim = dimLatentVector

        # Output image dimension
        self.config.dimOutput = dimOutput

        # AC-GAN ?
        self.config.attribKeysOrder = deepcopy(attribKeysOrder)
        self.config.categoryVectorDim = 0
        self.config.weightConditionG = weightConditionG
        self.config.weightConditionD = weightConditionD
        self.initializeACCriterion()
        self.config.GDPP = GDPP

        self.config.latentVectorDim = self.config.noiseVectorDim \
            + self.config.categoryVectorDim

        # Loss criterion
        self.config.lossCriterion = lossMode
        self.lossCriterion = getattr(
            base_loss_criterions, lossMode)(self.device)

        # Initialize the generator and the discriminator
        self.netD = self.getNetD()
        self.netG = self.getNetG()

        # Actual learning rate
        self.config.learningRate = baseLearningRate

        # Move the networks to the gpu
        self.updateSolversDevice()

        # Inner iterations
        self.config.kInnerD = kInnerD
        self.config.kInnerG = kInnerG

        # Set the inner k iteration to zero
        self.trainTmp.currentKd = 0

        # Losses
        self.resetTmpLosses()

        # WGAN-GP
        self.config.lambdaGP = lambdaGP

        # Weight on D's output
        self.config.epsilonD = epsilonD

    # used in test time, no backprop
    def test(self, input, getAvG=False, toCPU=True):
        r"""
        Generate some data given the input latent vector.

        Args:
            input (torch.tensor): input latent vector
        """
        input = input.to(self.device)
        if getAvG:
            if toCPU:
                return self.avgG(input).cpu()
            else:
                return self.avgG(input)
        elif toCPU:
            return self.netG(input).detach().cpu()
        else:
            return self.netG(input).detach()

    def buildAvG(self):
        r"""
        Create and upload a moving average generator.
        """
        self.avgG = deepcopy(self.getOriginalG())
        for param in self.avgG.parameters():
            param.requires_grad = False

        if self.useGPU:
            self.avgG = nn.DataParallel(self.avgG)
            self.avgG.to(self.device)

    def resetTmpLosses(self):
        r"""
        Reset all internal losses log to zero
        """

        self.trainTmp.lossD = 0
        self.trainTmp.lossG = 0

        self.trainTmp.lossEpsilon = 0.
        self.trainTmp.lossACD = 0.0
        self.trainTmp.lossACG = 0.0
        self.trainTmp.lossGrad = 0.0

    def optimizeParameters(self, input_batch, inputLabels=None):
        r"""
        Update the discrimator D using the given "real" inputs.
        After self.config.kInnerD steps of optimization, the generator G will
        be updated kInnerG times.

        Args:
            input (torch.tensor): input batch of real data

        """

        # Retrieve the input data
        self.real_input = input_batch.to(self.device)

        if self.config.attribKeysOrder:
            self.realLabels = inputLabels.to(self.device)

        n_samples = self.real_input.size()[0]

        # Update the discriminator
        self.resetTmpLosses()
        self.optimizerD.zero_grad()

        # #1 Real data
        predRealD, phi_D_real = self.netD.forward(self.real_input)
        lossD = self.lossCriterion.getCriterion(predRealD, True)

        # #2 Fake data
        inputLatent, targetRandCat = self.buildNoiseData(n_samples)
        predFakeG = self.netG(inputLatent)

        if isinstance(predFakeG, list):
            for item in predFakeG:
                item.detach()
        else:
            predFakeG.detach()

        predFakeD, phi_D_fake = self.netD(predFakeG)
        lossD += self.lossCriterion.getCriterion(predFakeD, False)

        if self.config.lambdaGP > 0:
            tmp = lossD.item()
            lossD += self.getGradientPenalty(self.real_input, predFakeG)
            self.trainTmp.lossGrad += (lossD.item() - tmp)

        if self.config.epsilonD > 0:
            tmp = lossD.item()
            lossD += (predRealD[:, :self.lossCriterion.sizeDecisionLayer]
                      ** 2).sum() * self.config.epsilonD
            self.trainTmp.lossEpsilon += (lossD.item() - tmp)

        if self.config.attribKeysOrder:
            tmp = lossD.item()
            lossD += self.config.weightConditionD \
                * self.getLossACDCriterion(predRealD, self.realLabels) \
                + self.config.weightConditionD * \
                self.getLossACDCriterion(predFakeD, targetRandCat)

            self.trainTmp.lossACD += (lossD.item() - tmp)

        lossD.backward()
        self.trainTmp.lossD += lossD.item()

        self.trainTmp.currentKd += 1
        finiteCheck(self.netD.module.parameters())
        self.optimizerD.step()

        # Can we update the generator ?
        if self.trainTmp.currentKd >= self.config.kInnerD:
            self.trainTmp.currentKd = 0
            self.trainTmp.lossG = 0.0

            # Update kInnerG times the generator
            for iteration in range(self.config.kInnerG):

                self.optimizerG.zero_grad()
                self.optimizerD.zero_grad()

                inputNoise, targetCatNoise = self.buildNoiseData(n_samples)
                predFakeG = self.netG(inputNoise)

                predFakeD, phi_G_fake = self.netD(predFakeG)
                lossGFake = self.lossCriterion.getCriterion(predFakeD, True)

<<<<<<< HEAD
                if self.config.GDPP:
                    #print("GDPP on")
                    loss_GDPP = compute_gdpp(phi_D_real, phi_G_fake).item()
                    #print(lossGFake,loss_GDPP)
                    lossGFake = lossGFake+loss_GDPP # we need also to try the ablatio of  compute_gdpp(phi_D_real, phi_D_fake)
                
                self.trainTmp.lossG+= lossGFake.item()
=======
                self.trainTmp.lossG += lossGFake.item()
>>>>>>> 63752a65
                self.auxiliaryLossesGeneration()

                self.trainTmp.lossACG += self.updateLossACGeneration(
                    predFakeD, targetCatNoise)
                lossGFake.backward()

                finiteCheck(self.netG.module.parameters())
                self.optimizerG.step()

            # Update the moving average if relevant
            for p, avg_p in zip(self.netG.module.parameters(),
                                self.avgG.module.parameters()):
                avg_p.mul_(0.999).add_(0.001, p.data)

            self.trainTmp.lossG /= self.config.kInnerG

    def initializeACCriterion(self):
        r"""
        """

        if self.config.weightConditionD != 0 and not self.config.attribKeysOrder:
            raise AttributeError("If the weight on the conditional term isn't "
                                 "null, then a attribute dictionnery should be"
                                 " defined")

        if self.config.weightConditionG != 0 and not self.config.attribKeysOrder:
            raise AttributeError("If the weight on the conditional term isn't \
                                 null, then a attribute dictionnery should be \
                                 defined")

        if self.config.attribKeysOrder is not None:
            self.ACGANCriterion = ACGanCriterion(self.config.attribKeysOrder)
            self.config.categoryVectorDim = self.ACGANCriterion.getInputDim()

    def getLossACDCriterion(self, predD, targetLabel):
        r"""
        Retrieve the loss due to the AC-GAN criterion
        Args:
            predD (tensor): output of the discrimator network
            targetLabel (tensor): target output label (! format)
        Return:
            The loss
        """
        xD = predD[:, self.lossCriterion.sizeDecisionLayer:]
        return self.ACGANCriterion.getLoss(xD, targetLabel)

    def updateLossACGeneration(self, predD, targetCatNoise):
        r"""
        Retrieve the generator's loss due to the the AC-GAN criterion
        Depending on self.config.weightConditionG's sign, the creativity loss
        will be activated.
        Args:
            predD (tensor): output of the discrimator network
            targetLabel (tensor): target output label (! format)
        Return:
            The loss
        """

        if self.config.attribKeysOrder is None:
            return 0

        predFakeD = predD[:, self.lossCriterion.sizeDecisionLayer:]
        loss = self.config.weightConditionG * \
            self.ACGANCriterion.getLoss(predFakeD, targetCatNoise)

        loss.backward(retain_graph=True)
        return loss.item()

    def auxiliaryLossesGeneration(self):
        r"""
        For children classes, additional loss put on the generator.
        """
        return

    def updateSolversDevice(self, buildAvG=True):
        r"""
        Move the current networks and solvers to the GPU.
        This function must be called each time netG or netD is modified
        """
        if self.buildAvG():
            self.buildAvG()

        if not isinstance(self.netD, nn.DataParallel) and self.useGPU:
            self.netD = nn.DataParallel(self.netD)
        if not isinstance(self.netG, nn.DataParallel) and self.useGPU:
            self.netG = nn.DataParallel(self.netG)

        self.netD.to(self.device)
        self.netG.to(self.device)

        self.optimizerD = self.getOptimizerD()
        self.optimizerG = self.getOptimizerG()

        self.optimizerD.zero_grad()
        self.optimizerG.zero_grad()

    def buildNoiseData(self, n_samples, sameCriterion=False):
        r"""
        Build a batch of latent vectors for the generator.

        Args:
            n_samples (int): number of vector in the batch
        """

        inputLatent = torch.randn(
            n_samples, self.config.noiseVectorDim).to(self.device)

        if self.config.attribKeysOrder:

            if sameCriterion:
                targetRandCat, latentRandCat = \
                    self.ACGANCriterion.buildRandomCriterionTensor(1)
                targetRandCat = targetRandCat.expand(n_samples, -1)
                latentRandCat = latentRandCat.expand(n_samples, -1)
            else:
                targetRandCat, latentRandCat = \
                    self.ACGANCriterion.buildRandomCriterionTensor(n_samples)

            targetRandCat = targetRandCat.to(self.device)
            latentRandCat = latentRandCat.to(self.device)
            inputLatent = torch.cat((inputLatent, latentRandCat), dim=1)

            return inputLatent, targetRandCat

        return inputLatent, None

    def buildNoiseDataWithConstraints(self, n, labels):

        constrainPart = self.ACGANCriterion.generateConstraintsFromVector(
            n, labels)
        inputLatent = torch.randn((n, self.config.noiseVectorDim, 1, 1))

        return torch.cat((inputLatent, constrainPart), dim=1)

    def getOriginalG(self):
        r"""
        Retrieve the original G network. Use this function
        when you want to modify G after the initialization
        """
        if isinstance(self.netG, nn.DataParallel):
            return self.netG.module
        return self.netG

    def getOriginalD(self):
        r"""
        Retrieve the original D network. Use this function
        when you want to modify D after the initialization
        """
        if isinstance(self.netD, nn.DataParallel):
            return self.netD.module
        return self.netD

    def getNetG(self):
        r"""
        The generator should be defined here.
        """
        pass

    def getNetD(self):
        r"""
        The discrimator should be defined here.
        """
        pass

    def getOptimizerD(self):
        r"""
        Optimizer of the discriminator.
        """
        pass

    def getOptimizerG(self):
        r"""
        Optimizer of the generator.
        """
        pass

    def getStateDict(self, saveTrainTmp=False):
        r"""
        Get the model's parameters
        """
        # Get the generator's state
        stateG = self.getOriginalG().state_dict()

        # Get the discrimator's state
        stateD = self.getOriginalD().state_dict()

        out_state = {'config': self.config,
                     'netG': stateG,
                     'netD': stateD}

        # Average GAN
        out_state['avgG'] = self.avgG.module.state_dict()

        if saveTrainTmp:
            out_state['tmp'] = self.trainTmp

        return out_state

    def save(self, path, saveTrainTmp=False):
        r"""
        Save the model at the given location.

        All parameters included in the self.config class will be saved as well.
        Args:
            - path (string): file where the model should be saved
            - saveTrainTmp (bool): set to True if you want to conserve
                                    the training parameters
        """
        torch.save(self.getStateDict(saveTrainTmp=saveTrainTmp), path)

    def updateConfig(self, config):
        r"""
        Update the object config with new inputs.

        Args:

            config (dict or BaseConfig) : fields of configuration to be updated

            Typically if config = {"learningRate": 0.1} only the learning rate
            will be changed.
        """
        updateConfig(self.config, config)
        self.updateSolversDevice()

    def load(self,
             path,
             loadG=True,
             loadD=True,
             loadConfig=True,
             finetuning=False):
        r"""
        Load a model saved with the @method save() function

        Args:
            - path (string): file where the model is stored
        """

        in_state = torch.load(path)

        # Step one : load the configuration
        if loadConfig:
            updateConfig(self.config, in_state['config'])
            if self.config.lossCriterion == 'WGANGP2':
                self.config.lossCriterion = 'WGANGP'
            self.lossCriterion = getattr(
                base_loss_criterions, self.config.lossCriterion)(self.device)
            self.initializeACCriterion()

        # Re-initialize G and D with the loaded configuration
        buildAvG = True

        if loadG:
            self.netG = self.getNetG()
            if finetuning:
                loadPartOfStateDict(
                    self.netG, in_state['netG'], ["formatLayer"])
                self.getOriginalG().initFormatLayer(self.config.latentVectorDim)
            else:
                # Replace me by a standard loadStatedict for open-sourcing TODO
                loadStateDictCompatible(self.netG, in_state['netG'])
                if 'avgG' in in_state:
                    print("Average network found !")
                    self.buildAvG()
                    # Replace me by a standard loadStatedict for open-sourcing
                    loadStateDictCompatible(self.avgG.module, in_state['avgG'])
                    buildAvG = False

        if loadD:

            # Possibility to convert a B&W discriminator into a color one
            makeRGBTransfer = False
            if self.config.dimOutput == 3 and in_state['config'].dimOutput == 1:
                self.config.dimOutput = 1
                makeRGBTransfer = True

            self.netD = self.getNetD()

            if finetuning:
                loadPartOfStateDict(
                    self.netD, in_state['netD'], ["decisionLayer"])
                self.getOriginalD().initDecisionLayer(
                    self.lossCriterion.sizeDecisionLayer
                    + self.config.categoryVectorDim)
            else:
                # Replace me by a standard loadStatedict for open-sourcing TODO
                loadStateDictCompatible(self.netD, in_state['netD'])

            if makeRGBTransfer:
                self.netD.switch2RGBInput()
                self.config.dimOutput = 3

        elif 'tmp' in in_state.keys():
            self.trainTmp = in_state['tmp']

        self.loadAuxiliaryData(in_state)

        # Don't forget to reset the machinery !
        self.updateSolversDevice(buildAvG)

    def loadAuxiliaryData(self, in_state):
        r"""
        For children classes, in any supplementary data should be loaded from an
        input state dictionary, it should be defined here.
        """
        return

    def getGradientPenalty(self, input, fake):
        r"""
        Build the gradient penalty as described in
        "Improved Training of Wasserstein GANs"

        Args:

            - input (Tensor): batch of real data
            - fake (Tensor): batch of generated data. Must have the same size as
            the input
        """

        batchSize = input.size(0)
        alpha = torch.rand(batchSize, 1)
        alpha = alpha.expand(batchSize, int(input.nelement() /
                                            batchSize)).contiguous().view(input.size())
        alpha = alpha.to(self.device)
        interpolates = alpha * input + ((1 - alpha) * fake)

        interpolates = torch.autograd.Variable(
            interpolates, requires_grad=True)

<<<<<<< HEAD
            nImgs = len(fake)

            for i in range(nImgs):
                locAlpha = alpha.expand(batchSize, pyramid[i].nelement()/batchSize).contiguous().view(pyramid[i].size())
                locAlpha = locAlpha.to(self.device)
                interpolates.append(locAlpha * pyramid[i] + ((1 - locAlpha) * fake[i]))
                interpolates[i] = torch.autograd.Variable(interpolates[i], requires_grad=True)
        else:
            alpha = alpha.expand(batchSize, int(input.nelement()/batchSize)).contiguous().view(input.size())
            alpha = alpha.to(self.device)
            interpolates = alpha * input + ((1 - alpha) * fake)

            interpolates = torch.autograd.Variable(interpolates, requires_grad=True)

        if network is None:
            pred, phi = self.netD(interpolates)
            decisionInterpolate = pred[:, 0].sum()
        else:
            decisionInterpolate = network(interpolates)[:, 0].sum()

        gradients = torch.autograd.grad(outputs=decisionInterpolate, inputs=interpolates,
                                  grad_outputs=torch.ones(decisionInterpolate.size()).to(self.device),
                                  create_graph=True, retain_graph=True,
                                  only_inputs=True)

        if len(gradients) > 1:
            tmp = [grad.view(batchSize, -1) for grad in gradients]
            gradients = torch.cat(tmp, dim =1)
        else:
            gradients = gradients[0].view(batchSize, -1)

        gradients = (gradients * gradients).sum(dim = 1).sqrt()
=======
        decisionInterpolate = self.netD(interpolates)[:, 0].sum()

        gradients = torch.autograd.grad(outputs=decisionInterpolate,
                                        inputs=interpolates,
                                        grad_outputs=torch.ones(
                                            decisionInterpolate.size()).to(self.device),
                                        create_graph=True, retain_graph=True,
                                        only_inputs=True)
>>>>>>> 63752a65

        gradients = gradients[0].view(batchSize, -1)
        gradients = (gradients * gradients).sum(dim=1).sqrt()
        gradient_penalty = (((gradients - 1.0)**2)).sum()

        return gradient_penalty * self.config.lambdaGP

    def gradientDescentOnInput(self,
                               input,
                               featureExtractors,
                               imageTransforms,
                               weights=None,
                               visualizer=None,
                               lambdaD=0.03,
                               nSteps=6000,
                               randomSearch=False,
                               lr=1,
                               outPathSave=None):

        if visualizer is not None:
            visualizer.publishTensors(input, (128, 128))

        # Detect categories
        varNoise = torch.randn((input.size(0),
                                self.config.noiseVectorDim +
                                self.config.categoryVectorDim,
                                1, 1),
                               requires_grad=True, device=self.device)

        optimNoise = optim.Adam([varNoise],
                                betas=[0., 0.99], lr=lr)

        noiseOut = self.test(varNoise, getAvG=True, toCPU=False)

        if visualizer is not None:
            visualizer.publishTensors(noiseOut.cpu(), (128, 128))

        if not isinstance(featureExtractors, list):
            featureExtractors = [featureExtractors]
        if not isinstance(imageTransforms, list):
            imageTransforms = [imageTransforms]

        nExtractors = len(featureExtractors)

        if weights is None:
            weights = [1.0 for i in range(nExtractors)]

        if len(imageTransforms) != nExtractors:
            raise ValueError(
                "The number of image transforms should match the number of \
                feature extractors")
        if len(weights) != nExtractors:
            raise ValueError(
                "The number of weights should match the number of feature\
                 extractors")

        featuresIn = []

        for i in range(nExtractors):

            if len(featureExtractors[i]._modules) > 0:
                featureExtractors[i] = nn.DataParallel(
                    featureExtractors[i]).train().to(self.device)

            imageTransforms[i] = nn.DataParallel(
                imageTransforms[i]).to(self.device)

            featuresIn.append(featureExtractors[i](
                imageTransforms[i](input.to(self.device))).detach())

        lr = 1

        optimalVector = None
        optimalLoss = None

        epochStep = int(nSteps / 3)
        gradientDecay = 0.1

        def resetVar(newVal):
            varNoise = newVal
            optimNoise = optim.Adam([varNoise],
                                    betas=[0., 0.99], lr=lr)

        for iter in range(nSteps):

            optimNoise.zero_grad()
            self.optimizerG.zero_grad()
            self.optimizerD.zero_grad()

            if randomSearch:
                varNoise = torch.randn((input.size(0),
                                        self.config.noiseVectorDim +
                                        self.config.categoryVectorDim,
                                        1, 1),
                                       requires_grad=True, device=self.device)

            noiseOut = self.avgG(varNoise)
            sumLoss = 0

            loss = ((varNoise**2).mean(dim=1) - 1)**2
            loss.backward(retain_graph=True)
            sumLoss += loss.item()

            for i in range(nExtractors):
                featureOut = featureExtractors[i](imageTransforms[i](noiseOut))
                diff = ((featuresIn[i] - featureOut)**2)
                loss = weights[i] * diff.mean()
                sumLoss += loss.item()

                if not randomSearch:
                    loss.backward(retain_graph=True)

            loss = -lambdaD * self.netD(noiseOut)[0, 0]
            sumLoss += loss.item()

            if not randomSearch:
                loss.backward()

            sumLoss += loss.item()

            if not randomSearch:
                optimNoise.step()

            if optimalLoss is None or sumLoss < optimalLoss:
                optimalVector = deepcopy(varNoise)
                optimalLoss = sumLoss

            if iter % 100 == 0:
                if visualizer is not None:
                    visualizer.publishTensors(noiseOut.cpu(), (128, 128))

                    if outPathSave is not None:
                        index_str = str(int(iter/100))
                        outPath = os.path.join(outPathSave, index_str + ".jpg")
                        visualizer.saveTensor(
                            noiseOut.cpu(),
                            (noiseOut.size(2), noiseOut.size(3)),
                            outPath)

                print("%d : %f" % (iter, sumLoss))

            if iter % epochStep == (epochStep - 1):
                lr *= gradientDecay
                resetVar(optimalVector)

        varNoise = optimalVector
        output = self.test(varNoise, getAvG=True, toCPU=True).detach()

        if visualizer is not None:
            visualizer.publishTensors(
                output.cpu(), (output.size(2), output.size(3)))

        print("optimal loss %f" % optimalLoss)
        return output, varNoise, optimalLoss<|MERGE_RESOLUTION|>--- conflicted
+++ resolved
@@ -17,8 +17,8 @@
     def compute_diversity(phi):
         phi = f.normalize(phi, p=2, dim=1)
         S_B = torch.mm(phi, phi.t())
-        eig_vals, eig_vecs = torch.eig(S_B, eigenvectors=True)
-        return eig_vals[:, 0], eig_vecs
+        eig_vals, eig_vecs = torch.symeig(S_B, eigenvectors=True)
+        return eig_vals, eig_vecs
 
     def normalize_min_max(eig_vals):
         min_v, max_v = torch.min(eig_vals), torch.max(eig_vals)
@@ -26,12 +26,15 @@
 
     fake_eig_vals, fake_eig_vecs = compute_diversity(phi_fake)
     real_eig_vals, real_eig_vecs = compute_diversity(phi_real)
+
     # Scaling factor to make the two losses operating in comparable ranges.
     magnitude_loss = 0.0001 * f.mse_loss(target=real_eig_vals, input=fake_eig_vals)
     structure_loss = -torch.sum(torch.mul(fake_eig_vecs, real_eig_vecs), 0)
     normalized_real_eig_vals = normalize_min_max(real_eig_vals)
     weighted_structure_loss = torch.sum(torch.mul(normalized_real_eig_vals, structure_loss))
-    return magnitude_loss + weighted_structure_loss
+    gdpp_loss = magnitude_loss + weighted_structure_loss
+    gdpp_loss.backward(retain_graph=True)
+    return gdpp_loss.item()
 
 def getNArgs(x):
 
@@ -49,7 +52,6 @@
 
     def __init__(self,
                  dimLatentVector,
-<<<<<<< HEAD
                  dimOutput = 3,
                  useGPU = True,
                  kInnerD = 1,
@@ -62,19 +64,6 @@
                  weightConditionD= 0.0,
                  weightConditionG = 0.0,
                  GDPP = False,
-=======
-                 dimOutput=3,
-                 useGPU=True,
-                 kInnerD=1,
-                 kInnerG=1,
-                 lambdaGP=0.,
-                 epsilonD=0.,
-                 baseLearningRate=0.001,
-                 lossMode='WGANGP',
-                 attribKeysOrder=None,
-                 weightConditionD=0.0,
-                 weightConditionG=0.0,
->>>>>>> 63752a65
                  **kwargs):
         r"""
         Args:
@@ -93,15 +82,9 @@
                               * 'MSE' : mean square loss. It's not advised to
                                 have lambdaGP != 0 in this case
                               * 'WGANGP': cross entroipy loss.
-<<<<<<< HEAD
-            attribKeysOrder (dict): if not None, activate AC-GAN. In this case, both the generator and
-                                   the discrimator are trained on abelled data.
-            GDPP (bool): set to true if Generative Determinantal Point Process loss is activated                       
-=======
             attribKeysOrder (dict): if not None, activate AC-GAN. In this case,
                                     both the generator and the discrimator are
                                     trained on abelled data.
->>>>>>> 63752a65
         """
 
         if lossMode not in ['MSE', 'WGANGP', 'DCGAN']:
@@ -135,7 +118,12 @@
         self.config.weightConditionG = weightConditionG
         self.config.weightConditionD = weightConditionD
         self.initializeACCriterion()
+
+        # GDPP
         self.config.GDPP = GDPP
+
+        if GDPP:
+            print("GDPP on")
 
         self.config.latentVectorDim = self.config.noiseVectorDim \
             + self.config.categoryVectorDim
@@ -145,6 +133,12 @@
         self.lossCriterion = getattr(
             base_loss_criterions, lossMode)(self.device)
 
+        # WGAN-GP
+        self.config.lambdaGP = lambdaGP
+
+        # Weight on D's output
+        self.config.epsilonD = epsilonD
+
         # Initialize the generator and the discriminator
         self.netD = self.getNetD()
         self.netG = self.getNetG()
@@ -165,11 +159,6 @@
         # Losses
         self.resetTmpLosses()
 
-        # WGAN-GP
-        self.config.lambdaGP = lambdaGP
-
-        # Weight on D's output
-        self.config.epsilonD = epsilonD
 
     # used in test time, no backprop
     def test(self, input, getAvG=False, toCPU=True):
@@ -210,10 +199,11 @@
         self.trainTmp.lossD = 0
         self.trainTmp.lossG = 0
 
-        self.trainTmp.lossEpsilon = 0.
+        self.trainTmp.lossEpsilon = 0.0
         self.trainTmp.lossACD = 0.0
         self.trainTmp.lossACG = 0.0
         self.trainTmp.lossGrad = 0.0
+        self.trainTmp.lossGDPP = 0.0
 
     def optimizeParameters(self, input_batch, inputLabels=None):
         r"""
@@ -239,26 +229,18 @@
         self.optimizerD.zero_grad()
 
         # #1 Real data
-        predRealD, phi_D_real = self.netD.forward(self.real_input)
+        predRealD = self.netD.forward(self.real_input)
         lossD = self.lossCriterion.getCriterion(predRealD, True)
 
         # #2 Fake data
         inputLatent, targetRandCat = self.buildNoiseData(n_samples)
-        predFakeG = self.netG(inputLatent)
-
-        if isinstance(predFakeG, list):
-            for item in predFakeG:
-                item.detach()
-        else:
-            predFakeG.detach()
-
-        predFakeD, phi_D_fake = self.netD(predFakeG)
+        predFakeG = self.netG(inputLatent).detach()
+
+        predFakeD = self.netD(predFakeG)
         lossD += self.lossCriterion.getCriterion(predFakeD, False)
 
         if self.config.lambdaGP > 0:
-            tmp = lossD.item()
-            lossD += self.getGradientPenalty(self.real_input, predFakeG)
-            self.trainTmp.lossGrad += (lossD.item() - tmp)
+            self.trainTmp.lossGrad += self.getGradientPenalty(self.real_input, predFakeG)
 
         if self.config.epsilonD > 0:
             tmp = lossD.item()
@@ -296,20 +278,14 @@
                 inputNoise, targetCatNoise = self.buildNoiseData(n_samples)
                 predFakeG = self.netG(inputNoise)
 
-                predFakeD, phi_G_fake = self.netD(predFakeG)
+                predFakeD, phi_G_fake = self.netD(predFakeG, getFeature = True)
                 lossGFake = self.lossCriterion.getCriterion(predFakeD, True)
 
-<<<<<<< HEAD
                 if self.config.GDPP:
-                    #print("GDPP on")
-                    loss_GDPP = compute_gdpp(phi_D_real, phi_G_fake).item()
-                    #print(lossGFake,loss_GDPP)
-                    lossGFake = lossGFake+loss_GDPP # we need also to try the ablatio of  compute_gdpp(phi_D_real, phi_D_fake)
-                
+                    _, phi_D_real = self.netD.forward(self.real_input, getFeature = True)
+                    self.trainTmp.lossGDPP += compute_gdpp(phi_D_real, phi_G_fake)
+
                 self.trainTmp.lossG+= lossGFake.item()
-=======
-                self.trainTmp.lossG += lossGFake.item()
->>>>>>> 63752a65
                 self.auxiliaryLossesGeneration()
 
                 self.trainTmp.lossACG += self.updateLossACGeneration(
@@ -638,40 +614,6 @@
         interpolates = torch.autograd.Variable(
             interpolates, requires_grad=True)
 
-<<<<<<< HEAD
-            nImgs = len(fake)
-
-            for i in range(nImgs):
-                locAlpha = alpha.expand(batchSize, pyramid[i].nelement()/batchSize).contiguous().view(pyramid[i].size())
-                locAlpha = locAlpha.to(self.device)
-                interpolates.append(locAlpha * pyramid[i] + ((1 - locAlpha) * fake[i]))
-                interpolates[i] = torch.autograd.Variable(interpolates[i], requires_grad=True)
-        else:
-            alpha = alpha.expand(batchSize, int(input.nelement()/batchSize)).contiguous().view(input.size())
-            alpha = alpha.to(self.device)
-            interpolates = alpha * input + ((1 - alpha) * fake)
-
-            interpolates = torch.autograd.Variable(interpolates, requires_grad=True)
-
-        if network is None:
-            pred, phi = self.netD(interpolates)
-            decisionInterpolate = pred[:, 0].sum()
-        else:
-            decisionInterpolate = network(interpolates)[:, 0].sum()
-
-        gradients = torch.autograd.grad(outputs=decisionInterpolate, inputs=interpolates,
-                                  grad_outputs=torch.ones(decisionInterpolate.size()).to(self.device),
-                                  create_graph=True, retain_graph=True,
-                                  only_inputs=True)
-
-        if len(gradients) > 1:
-            tmp = [grad.view(batchSize, -1) for grad in gradients]
-            gradients = torch.cat(tmp, dim =1)
-        else:
-            gradients = gradients[0].view(batchSize, -1)
-
-        gradients = (gradients * gradients).sum(dim = 1).sqrt()
-=======
         decisionInterpolate = self.netD(interpolates)[:, 0].sum()
 
         gradients = torch.autograd.grad(outputs=decisionInterpolate,
@@ -680,13 +622,14 @@
                                             decisionInterpolate.size()).to(self.device),
                                         create_graph=True, retain_graph=True,
                                         only_inputs=True)
->>>>>>> 63752a65
 
         gradients = gradients[0].view(batchSize, -1)
         gradients = (gradients * gradients).sum(dim=1).sqrt()
-        gradient_penalty = (((gradients - 1.0)**2)).sum()
-
-        return gradient_penalty * self.config.lambdaGP
+        gradient_penalty = (((gradients - 1.0)**2)).sum()* self.config.lambdaGP
+
+        gradient_penalty.backward(retain_graph=True)
+
+        return gradient_penalty.item()
 
     def gradientDescentOnInput(self,
                                input,
